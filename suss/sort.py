import time

import hdbscan
import matplotlib.pyplot as plt
import numpy as np
import scipy.stats
from sklearn.cluster import KMeans
from sklearn.decomposition import PCA
from sklearn.discriminant_analysis import LinearDiscriminantAnalysis as LDA
from sklearn.mixture import BayesianGaussianMixture
from sklearn.neighbors import KNeighborsClassifier

try:
    from MulticoreTSNE import MulticoreTSNE as TSNE
except ImportError:
    from sklearn.manifold import TSNE

from .core import ClusterDataset, SpikeDataset, SubDataset


def cluster(dataset, n_components=2, mode= "kmeans", transform=None):
    """Split node into several by clustering

    Create several new nodes from parent by clustering. This is basically
    an abstraction of KMeans and BayesianGaussianMixture model syntax.

    Args:
        node: A instance of a core.BaseDataset whose waveforms will be clustered
        n_components: An integer number representing the (maximum) number
            of clusters to generate
        mode (default: "kmeans"): the clustering algorithm to apply. Can be
            'kmeans' or 'gmm'
        transform (optional): function that maps waveforms to a new feature space

    Returns:
        A list of core.SubDataset objects whose data represents the result
        of clustering
    """
    if mode not in ("kmeans", "gmm", "tsne-dbscan"):
        raise ValueError("mode must be either 'kmeans' or 'gmm' or 'tsne-dbscan'")

    n_components = min(n_components, len(dataset.waveforms))

    data = transform(dataset.waveforms) if transform is not None else dataset.waveforms

    if mode == "tsne-dbscan":
        clusterer = hdbscan.HDBSCAN(min_cluster_size=2)
        data = TSNE(n_components=2, perplexity=5.0, n_iter=2000).fit_transform(data)
        labels = clusterer.fit_predict(data)
        # replace -1 labels with unique labels (so they can get pruned)
        bad_labels = np.where(labels == -1)[0]
        _fill_in = np.arange(np.max(labels) + 1, np.max(labels) + 1 + len(bad_labels))
        labels[bad_labels] = _fill_in
    elif mode == "kmeans":
        clusterer = KMeans(n_clusters=n_components)
        clusterer.fit(data)
        labels = clusterer.predict(data)
    elif mode == "gmm":
        clusterer = BayesianGaussianMixture(n_components=n_components)
        clusterer.fit(data)
        labels = clusterer.predict(data)
    
    return dataset.cluster(labels).nodes


def cluster_step(dataset, dt, n_components=2, mode="kmeans", transform=None):
    """Implement a first step of the hierarchical clustering algorithm

    From a single core.ClusterDataset or core.SpikeDataset, apply clustering over
    time windows of duration dt, and create a new core.ClusterDataset whose nodes
    represent data clustered in this process.
    
    Args:
        node: An instance of core.BaseDataset whose waveforms will be clustered
        dt: duration (in seconds) of time window to cluster within
        n_clusters: An integer number representing the (maximum) number
            of clusters to generate
        mode (default: "kmeans"): the clustering algorithm to apply. Can be
            'kmeans' or 'gmm'
        transform (optional): function that maps waveforms to a new feature space

    Returns:
        A core.ClusterDataset object with one child for each cluster at
        each timestep.
    """
    _denoised_nodes = []
    _fn_start = time.time()
    for t_start, _, window in dataset.windows(dt=dt):
        print("Clustering t={:.2f} min. {:.1f}s elapsed.".format(
            t_start / 60.0, time.time() - _fn_start), end="\r")
        _denoised_nodes.append(
            cluster(
                window,
                n_components=n_components,
                mode=mode,
                transform=transform
            )
        )
    print("Completed clustering of {:.2f} min in {:.1f}s.".format(
        (t_start + dt) / 60.0, time.time() - _fn_start))

    return ClusterDataset(np.concatenate(_denoised_nodes))


def space_time_transform(node, transform=None, zscore=True,
        waveform_features=3, time_features=True, perplexity=30.0):
    """Transform data into highly separable representation using T-SNE

    Args:
        node: An instance of core.BaseDataset containing the waveforms to be clustered
        transform (optional): A function mapping waveforms to a new feature space
            that will be joined with temporal data
        waveform_features (default: 3): An integer number of waveform features
            to include in the T-SNE fitting
        time_features (default: True): A boolean indicator for whether to
            join the spike time as a feature

    Returns:
        A numpy array of shape (n_spikes, 2) of the data in two dimensions using
        the T-SNE transform.
    """
    data = transform(node.waveforms) if transform is not None else node.waveforms

    if data.shape[1] >= waveform_features:
        if len(node.nodes) > waveform_features:
            lda  = LDA(n_components=waveform_features).fit(
                    node.flatten(assign_labels=True).waveforms,
                    node.flatten(assign_labels=True).labels
            )
            data = lda.transform(data)
        else:
            data = PCA(n_components=waveform_features).fit_transform(data)

    # Incorporate time into the spike representation
    # TODO (kevin): Weight of time feature should be a parameter
    if time_features:
        space_time = np.hstack([data, node.times[:, None]])
    else:
        space_time = data

    if zscore:
        space_time = scipy.stats.zscore(space_time, axis=0)

    tsne = TSNE(n_components=2, perplexity=perplexity, n_iter=1000)
    return tsne.fit_transform(space_time)


def prune(dataset, min_cluster_size=5):
    return dataset.select([len(cluster) >= min_cluster_size for cluster in dataset.nodes])


def default_sort(times, waveforms, sample_rate, sparse_fn=None):
    """Sort function with 'default' parameters"""
    spike_dataset = SpikeDataset(times=times, waveforms=waveforms, sample_rate=sample_rate)

    denoised_clusters = cluster_step(spike_dataset,
            dt=0.5 * 60.0,
            n_components=25,
            mode="kmeans",
            transform=None)
    denoised_clusters = prune(denoised_clusters, 5)

    clustered_clusters = cluster_step(denoised_clusters,
            dt=5 * 60.0,
            mode="tsne-dbscan",
            transform=lambda data: PCA(n_components=10).fit_transform(data)
    )
    clustered_clusters = prune(clustered_clusters, 2)

    # could try this twice
    space_time = space_time_transform(
        clustered_clusters,
        transform=None,
        zscore=True,
        waveform_features=1,
        time_features=True,
        perplexity=30.0,
    )

    hdb = hdbscan.HDBSCAN(min_cluster_size=10)
    labels = hdb.fit_predict(space_time)

    result = clustered_clusters.cluster(labels)

    return space_time, labels, result


def reassign_unassigned(waveforms, labels):
    neigh = KNeighborsClassifier(n_neighbors=1)
<<<<<<< HEAD
    if len(np.where(labels != -1)[0]) == 0:
        return labels

=======
>>>>>>> 9af0ea1a
    neigh.fit(waveforms[labels != -1], labels[labels != -1])
    labels[np.where(labels == -1)] = neigh.predict(waveforms[np.where(labels == -1)])
    return labels


def sexy_sort(times, waveforms, sample_rate, sparse_fn=None):
    """Sort function with 'default' parameters"""
    spike_dataset = SpikeDataset(times=times, waveforms=waveforms, sample_rate=sample_rate)

    denoised_clusters = cluster_step(spike_dataset,
            dt=0.5 * 60.0,
            n_components=30,
            mode="kmeans",
            transform=None)
    denoised_clusters = prune(denoised_clusters, 5)

    clustered_clusters = cluster_step(denoised_clusters,
            dt=50 * 60.0,
            n_components=30,
            mode="kmeans",
            transform=None
    )
    clustered_clusters = prune(clustered_clusters, 2)

    tsned = space_time_transform(
        clustered_clusters,
        transform=None,
        waveform_features=20,
        zscore=False,
        time_features=False,
        perplexity=30.0,
    )

    hdb = hdbscan.HDBSCAN(min_cluster_size=2)
    labels = hdb.fit_predict(tsned)
    labels = reassign_unassigned(clustered_clusters.waveforms, labels)

<<<<<<< HEAD
    result = clustered_clusters.cluster(labels)

    return tsned, labels, result
=======
    result = clustered_clusters.cluster(labels) #.flatten(assign_labels=True)

    return tsned, labels, result,
>>>>>>> 9af0ea1a


def sort(
        times,
        waveforms,
        sample_rate,
        sparse_fn: "func mapping data to sparse representation",
        denoising_1_sparse: "use sparse encoding in first clustering step" = True,
        denoising_1_window: "denoising window (seconds)" = 60.0,
        denoising_1_min_cluster_size: "minimum cluster size during first step" = 5,
        n_denoising_1_clusters: "number of denoising clusters" = 25,
        denoising_2_window: "time window for second clustering step (seconds)" = 300.0,
        max_denoising_2_clusters: "max clusters for gaussian mixture in second clustering step" = 10,
        denoising_2_sparse: "use sparse encoding in second clustering step" = False, 
        denoising_2_pcs: "number of PCs to use in second clustering step" = 6,
        denoising_2_min_cluster_size: "minimum size of cluster during second step" = 4,
        spacetime_sparse: "use sparse encoding in spacetime representation" = True,
        spacetime_pcs: "number of pcs to use for spacetime representation" = 3,
        hdb_min_cluster_size: "min cluster size for final hdbscan step" = 2,
        perplexity: "perplexity parameter for t-sne on last cluster step" = 10.0,
        verbose = False,
        debug = False
    ):
    """Run sorting algorithm on set of spike waveforms and arrival times

    1. Denoising clustering - overclustering with k-means
        (params: window_size, n_clusters, feature_space [sparse, pcs, raw])
    2. Denoising clustering 2 - bayesian gaussian mixture to generate candidate clusters
        (params: window_size, max_clusters, feature_space, 
                 min_cluster_size, min_cluster_weight)
    3. Spacetime transform - encoding representative clusters and time information
            in TSNE manifold
        (params: feature_space)
    4. Spacetime clustering - clustering in spacetime space using hierarchical
            density based clustering HDBSCAN
        (params: min_cluster_size)
    5. Final cluster merging - merging clusters by unimodality, similar waveforms,
            proximity in time, ISI violations, firing properties, etc...
    """

    spike_dataset = SpikeDataset(times=times, waveforms=waveforms, sample_rate=sample_rate)

    if verbose: print("Initializing...")

    # TODO (kevin): dont duplicate the sparse encoding
    if spacetime_sparse:
        spacetime_pca = PCA(n_components=spacetime_pcs).fit(sparse_fn(spike_dataset.waveforms))
    else:
        spacetime_pca = PCA(n_components=spacetime_pcs).fit(spike_dataset.waveforms)

    if verbose:
        print("Sorting {} waveforms ({:.1f} hours of data)".format(
            len(spike_dataset.times),
            (np.max(spike_dataset.times) - np.min(spike_dataset.times)) / (60.0 * 60.0)
        ))
    t_start = time.time()

    denoised_node = cluster_step(
            spike_dataset,
            dt=denoising_1_window,
            n_components=n_denoising_1_clusters,
            mode="kmeans",
            transform=sparse_fn)

    denoised_node = prune(denoised_node, min_cluster_size=denoising_1_min_cluster_size)

    if verbose:
        print("First denoising step done in {:.1f}s. "
            "Reduced to {} clusters".format(time.time() - t_start, len(denoised_node)))
    t_start = time.time()

    # this step is different becuase tiny clusters are not rejected yet
    denoised_node = cluster_step(
            denoised_node,
            dt=denoising_2_window,
            n_components=max_denoising_2_clusters,
            mode="gmm",
            transform=lambda data: PCA(n_components=denoising_2_pcs).fit_transform(data))

    denoised_node = prune(denoised_node, min_cluster_size=denoising_2_min_cluster_size)

    # TODO (kevin): here we could have a step that removes outliers from each cluster?

    if verbose:
        print("Second denoising step done in {:.1f}s. "
            "Reduced to {} clusters".format(time.time() - t_start, len(denoised_node)))
    t_start = time.time()

    space_time = space_time_transform(
            denoised_node,
            transform=None,
            zscore=True,
            waveform_features=spacetime_pcs,
            time_features=True,
            perplexity=perplexity)

    hdb = hdbscan.HDBSCAN(min_cluster_size=hdb_min_cluster_size)
    labels = hdb.fit_predict(space_time)

    if debug:
        fig = plt.figure(figsize=(6, 6))
        for label in np.unique(labels):
            plt.scatter(*space_time[labels == label].T)
        plt.show()

    # TODO (kevin): rejected points (labeled -1) can be assigned to nearest cluster
    final_node = denoised_node.cluster(labels)

    if verbose:
        print("Final step done in {:.1f}s. "
            "Reduced to {} clusters".format(time.time() - t_start, len(final_node)))
    t_start = time.time()

    return final_node<|MERGE_RESOLUTION|>--- conflicted
+++ resolved
@@ -187,12 +187,9 @@
 
 def reassign_unassigned(waveforms, labels):
     neigh = KNeighborsClassifier(n_neighbors=1)
-<<<<<<< HEAD
     if len(np.where(labels != -1)[0]) == 0:
         return labels
 
-=======
->>>>>>> 9af0ea1a
     neigh.fit(waveforms[labels != -1], labels[labels != -1])
     labels[np.where(labels == -1)] = neigh.predict(waveforms[np.where(labels == -1)])
     return labels
@@ -230,15 +227,9 @@
     labels = hdb.fit_predict(tsned)
     labels = reassign_unassigned(clustered_clusters.waveforms, labels)
 
-<<<<<<< HEAD
     result = clustered_clusters.cluster(labels)
 
     return tsned, labels, result
-=======
-    result = clustered_clusters.cluster(labels) #.flatten(assign_labels=True)
-
-    return tsned, labels, result,
->>>>>>> 9af0ea1a
 
 
 def sort(
